/**
 * @file GrowthIncrement.h
 * @author  C.Marsh
 * @date 2022
 * @section LICENSE
 *
 *
 * @section DESCRIPTION
 * For length based models - this class builds the growth transition matrix
 * which describes the probability of moving from length bin i -> length j.
 * based on one of the children expected growth functions.
 */
#ifndef GROWTH_INCREMENT_MODELS_H_
#define GROWTH_INCREMENT_MODELS_H_

// headers
#include "../BaseClasses/Object.h"
#include "../Model/Model.h"
#include "../Utilities/Compatibility.h"
#include "../Utilities/Distribution.h"

// namespaces
namespace niwa {
class LengthWeight;

/**
 * class definition
 */
class GrowthIncrement : public niwa::base::Object {
public:
  // methods
  GrowthIncrement() = delete;
  explicit GrowthIncrement(shared_ptr<Model> model);
  virtual ~GrowthIncrement(){};
  void Validate();
  void Build();
  void Verify(shared_ptr<Model> model){};
  void Reset();
  void RebuildCache();  // should only be called by time-varying class
  void FillReportCache(ostringstream& cache);

  const Double&                 get_mean_weight(unsigned length_bin_index) { return mean_weight_by_length_bin_index_[length_bin_index]; };
  const vector<vector<Double>>& get_transition_matrix() { return growth_transition_matrix_; };

  void apply_growth();
  // accessors
  /*
  const Double&  cv(unsigned year, unsigned time_step, unsigned age) { return cvs_[year - year_offset_][time_step - time_step_offset_][age - age_offset_]; };
  virtual string distribution_label() { return distribution_label_; };
  Distribution   distribution() const { return distribution_; }
  string         compatibility() const { return compatibility_; }
  const Double&  mean_weight(unsigned time_step, unsigned age) { return mean_weight_by_timestep_age_[time_step - time_step_offset_][age - age_offset_]; };
  const Double&  mean_length(unsigned time_step, unsigned age) { return mean_length_by_timestep_age_[time_step - time_step_offset_][age - age_offset_]; };
  */
protected:
  virtual void DoValidate() = 0;
  virtual void DoBuild()    = 0;
  virtual void DoReset()    = 0;

  virtual Double get_mean_increment(double length) = 0;

  void populate_growth_transition_matrix();

  // accessors

  // members

<<<<<<< HEAD
  shared_ptr<Model>      model_ = nullptr;
  string                 distribution_label_;
  Distribution           distribution_;
  string                 length_weight_label_;
  LengthWeight*          length_weight_ = nullptr;
  vector<vector<Double>> growth_transition_matrix_;  // length_bins x length_bins
  Double                 cv_;
  Double                 min_sigma_;
  unsigned               number_of_model_length_bins_;
  vector<double>         model_min_length_bins_;
  vector<double>         model_length_midpoints_;
  bool                   plus_group_;
  CompatibilityType      compatibility_type_ = CompatibilityType::kUnknown;
  string                 compatibility_      = "";
  vector<Double>         mean_weight_by_length_bin_index_;
=======
  shared_ptr<Model>              model_ = nullptr;
  string                         distribution_label_;
  Distribution                   distribution_;
  string                         length_weight_label_;
  LengthWeight*                  length_weight_ = nullptr;
  vector<vector<vector<Double>>> growth_transition_matrix_;  // time_steps x length_bins x length_bins
  Double                         cv_;
  Double                         min_sigma_;
  unsigned                       number_of_model_length_bins_;
  vector<double>                 model_min_length_bins_;
  vector<double>                 model_length_midpoints_;
  bool                           plus_group_;
  CompatibilityType              compatibility_type_ = CompatibilityType::kUnknown;
  string                         compatibility_      = "";
  // vector<double>              time_step_proportions_;
  vector<Double>                 mean_weight_by_length_bin_index_;
  bool                           is_growth_type_none_ = false;
>>>>>>> 2c44870d
};
} /* namespace niwa */
#endif /* GROWTH_INCREMENT_MODELS_H_ */<|MERGE_RESOLUTION|>--- conflicted
+++ resolved
@@ -65,29 +65,12 @@
 
   // members
 
-<<<<<<< HEAD
-  shared_ptr<Model>      model_ = nullptr;
-  string                 distribution_label_;
-  Distribution           distribution_;
-  string                 length_weight_label_;
-  LengthWeight*          length_weight_ = nullptr;
-  vector<vector<Double>> growth_transition_matrix_;  // length_bins x length_bins
-  Double                 cv_;
-  Double                 min_sigma_;
-  unsigned               number_of_model_length_bins_;
-  vector<double>         model_min_length_bins_;
-  vector<double>         model_length_midpoints_;
-  bool                   plus_group_;
-  CompatibilityType      compatibility_type_ = CompatibilityType::kUnknown;
-  string                 compatibility_      = "";
-  vector<Double>         mean_weight_by_length_bin_index_;
-=======
   shared_ptr<Model>              model_ = nullptr;
   string                         distribution_label_;
   Distribution                   distribution_;
   string                         length_weight_label_;
   LengthWeight*                  length_weight_ = nullptr;
-  vector<vector<vector<Double>>> growth_transition_matrix_;  // time_steps x length_bins x length_bins
+  vector<vector<vector<Double>>> growth_transition_matrix_;  // length_bins x length_bins * time_steps
   Double                         cv_;
   Double                         min_sigma_;
   unsigned                       number_of_model_length_bins_;
@@ -96,10 +79,8 @@
   bool                           plus_group_;
   CompatibilityType              compatibility_type_ = CompatibilityType::kUnknown;
   string                         compatibility_      = "";
-  // vector<double>              time_step_proportions_;
   vector<Double>                 mean_weight_by_length_bin_index_;
   bool                           is_growth_type_none_ = false;
->>>>>>> 2c44870d
 };
 } /* namespace niwa */
 #endif /* GROWTH_INCREMENT_MODELS_H_ */
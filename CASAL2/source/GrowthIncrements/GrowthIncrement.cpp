/**
 * @file GrowthIncrement.cpp
 * @author  C.Marsh
 * @date 2022
 * @section LICENSE
 *
 * Copyright NIWA Science 2022 - www.niwa.co.nz
 *
 * @section DESCRIPTION
 *
 * For length based models - this class are responsible for describing movement of fish betwenn length bin partitions
 */

// headers
#include "GrowthIncrement.h"

#include "../LengthWeights/LengthWeight.h"
#include "../LengthWeights/Manager.h"
#include "../Model/Model.h"
#include "../TimeSteps/Manager.h"
// namespaces
namespace niwa {

/**
 * Default constructor
 */
GrowthIncrement::GrowthIncrement(shared_ptr<Model> model) : model_(model) {
  parameters_.Bind<string>(PARAM_LABEL, &label_, "The label of the growth increment model", "");
  parameters_.Bind<string>(PARAM_TYPE, &type_, "The type of the growth increment model", "");
  parameters_.Bind<string>(PARAM_DISTRIBUTION, &distribution_label_, "The assumed distribution for the growth model", "", PARAM_NORMAL)->set_allowed_values({PARAM_NORMAL});
  parameters_.Bind<string>(PARAM_LENGTH_WEIGHT, &length_weight_label_, "The label from an associated length-weight block", "");
  parameters_.Bind<Double>(PARAM_CV, &cv_, "Coefficient of variation for the growth increment model", "")->set_lower_bound(0.0, true);
  parameters_.Bind<Double>(PARAM_MIN_SIGMA, &min_sigma_, "Lower bound on sigma for the growth mode", "")->set_lower_bound(0.0, false);
  parameters_
      .Bind<string>(PARAM_COMPATIBILITY, &compatibility_,
                    "Backwards compatibility option: either casal2 (the default) or casal to use the (less accurate) cumulative normal function from CASAL", "", PARAM_CASAL2)
      ->set_allowed_values({PARAM_CASAL, PARAM_CASAL2});

  RegisterAsAddressable(PARAM_CV, &cv_);
  RegisterAsAddressable(PARAM_MIN_SIGMA, &min_sigma_);
}

/**
 * Validate the GrowthIncrement objects
 */
void GrowthIncrement::Validate() {
  LOG_TRACE();
  parameters_.Populate(model_);
  LOG_MEDIUM() << "Validate growth transition matrix";

  if (distribution_label_ == PARAM_NORMAL)
    distribution_ = Distribution::kNormal;
  else if (distribution_label_ == PARAM_LOGNORMAL)
    distribution_ = Distribution::kLogNormal;
  else
    LOG_ERROR() << "The length distribution '" << distribution_label_ << "' is not valid.";

  if (compatibility_ == PARAM_CASAL) {
    compatibility_type_ = CompatibilityType::kCasal;
  } else if (compatibility_ == PARAM_CASAL2) {
    compatibility_type_ = CompatibilityType::kCasal2;
  }

  number_of_model_length_bins_ = model_->get_number_of_length_bins();
  model_min_length_bins_       = model_->length_bins();
  plus_group_                  = model_->length_plus();
  model_length_midpoints_      = model_->length_bin_mid_points();
  mean_weight_by_length_bin_index_.resize(number_of_model_length_bins_, 0.0);
  // calculate midpoints

  DoValidate();
}

/**
 * Build the GrowthIncrement objects
 */
void GrowthIncrement::Build() {
  LOG_TRACE();
<<<<<<< HEAD
  LOG_MEDIUM() << "Build growth transition matrix";
=======
  // check if growth type is none
  if(type_ == PARAM_NONE)
    is_growth_type_none_ = true;

>>>>>>> 2c44870d
  // allocate memory for growth transition matrix
  growth_transition_matrix_.resize(number_of_model_length_bins_);
  for (unsigned i = 0; i < number_of_model_length_bins_; ++i) {
    growth_transition_matrix_[i].resize(number_of_model_length_bins_, 0.0);
  }

  LOG_FINE() << "Allocated memory for growth transition matrix";
  LOG_FINE() << "Get Length Weight pointer";

  // Get length weight pointer
  length_weight_ = model_->managers()->length_weight()->GetLengthWeight(length_weight_label_);
  if (!length_weight_)
    LOG_ERROR_P(PARAM_LENGTH_WEIGHT) << "Length-weight label " << length_weight_label_ << " was not found";
  // Subscribe this class to this length_weight class
  // This creates a dependency, for the timevarying functionality. See NotifySubscribers() called in TimeVarying.cpp line 107:108
  length_weight_->SubscribeToRebuildCache(this);
  // if this length weight class time-varies then it will flag this length class to rebuild cache

  DoBuild();
  populate_growth_transition_matrix();
  LOG_MEDIUM() << "Calculate mean weight";
  for (unsigned j = 0; j < number_of_model_length_bins_; ++j) mean_weight_by_length_bin_index_[j] = length_weight_->mean_weight(model_length_midpoints_[j]);
}
/**
 * Rebuild cache objects in the GrowthIncrement objects
 */
void GrowthIncrement::RebuildCache() {
  LOG_MEDIUM() << "RebuildCache growth transition matrix";
  // if time-vary any of these parameters update parameters
  populate_growth_transition_matrix();
  LOG_FINE() << "Recalculate mean weight";
  for (unsigned j = 0; j < number_of_model_length_bins_; ++j) {
    mean_weight_by_length_bin_index_[j] = length_weight_->mean_weight(model_length_midpoints_[j]);
  }
}

/**
 * Build the GrowthIncrement objects
 */
void GrowthIncrement::Reset() {
  LOG_MEDIUM() << "Reset growth transition matrix";
  DoReset();
  populate_growth_transition_matrix();
  LOG_FINE() << "Recalculate mean weight";
  for (unsigned j = 0; j < number_of_model_length_bins_; ++j) {
    mean_weight_by_length_bin_index_[j] = length_weight_->mean_weight(model_length_midpoints_[j]);
  }
}

/**
 * Method for populating growth transition matrix
 */

void GrowthIncrement::populate_growth_transition_matrix() {
  LOG_TRACE();
<<<<<<< HEAD
  LOG_MEDIUM() << "Populate growth transition matrix";

  Double sum_so_far = 0.0;
  Double mu         = 0.0;
  Double sigma      = 0.0;
  if (compatibility_type_ == CompatibilityType::kCasal) {
    for (unsigned i = 0; i < number_of_model_length_bins_; ++i) {
      if ((i == (number_of_model_length_bins_ - 1)) & plus_group_) {
        LOG_FINE() << "in plus group set = 1.0";
        growth_transition_matrix_[i][i] = 1.0;  // stay in plus group
      } else {
        mu                              = get_mean_increment(model_length_midpoints_[i]);
        sigma                           = fmax(min_sigma_, mu * cv_);
        growth_transition_matrix_[i][i] = utilities::math::pnorm(model_min_length_bins_[i + 1] - model_length_midpoints_[i], mu, sigma);
        LOG_FINE() << " i = " << i + 1 << " mu = " << mu << " sigma = " << sigma << " val " << model_min_length_bins_[i + 1] - model_length_midpoints_[i] << " pnorm "
                   << growth_transition_matrix_[i][i];
        sum_so_far = growth_transition_matrix_[i][i];
        for (unsigned j = i + 1; j < (number_of_model_length_bins_ - 1); j++) {
          growth_transition_matrix_[i][j] = utilities::math::pnorm(model_min_length_bins_[j + 1] - model_length_midpoints_[i], mu, sigma) - sum_so_far;
          sum_so_far += growth_transition_matrix_[i][j];
        }
        LOG_FINE() << "sum so far " << sum_so_far;
        if (plus_group_) {
          growth_transition_matrix_[i][number_of_model_length_bins_ - 1] = 1.0 - sum_so_far;
        } else {
          LOG_FINEST() << "pnorm = " << utilities::math::pnorm(model_min_length_bins_[number_of_model_length_bins_] - model_length_midpoints_[i], mu, sigma)
                       << " value = " << model_min_length_bins_[number_of_model_length_bins_] << " midpoint " << model_length_midpoints_[i];
          growth_transition_matrix_[i][number_of_model_length_bins_ - 1]
              = utilities::math::pnorm(model_min_length_bins_[number_of_model_length_bins_] - model_length_midpoints_[i], mu, sigma) - sum_so_far;
        }
      }
    }
  } else {
    for (unsigned i = 0; i < number_of_model_length_bins_; ++i) {
      if ((i == (number_of_model_length_bins_ - 1)) & plus_group_) {
        LOG_FINE() << "in plus group set = 1.0";
        growth_transition_matrix_[i][i] = 1.0;  // stay in plus group
      } else {
        mu                              = get_mean_increment(model_length_midpoints_[i]);
        sigma                           = fmax(min_sigma_, mu * cv_);
        growth_transition_matrix_[i][i] = utilities::math::pnorm2(model_min_length_bins_[i + 1] - model_length_midpoints_[i], mu, sigma);
        LOG_FINE() << " i = " << i + 1 << " mu = " << mu << " sigma = " << sigma << " val " << model_min_length_bins_[i + 1] - model_length_midpoints_[i] << " pnorm "
                   << growth_transition_matrix_[i][i];
        sum_so_far = growth_transition_matrix_[i][i];
        for (unsigned j = i + 1; j < (number_of_model_length_bins_ - 1); j++) {
          growth_transition_matrix_[i][j] = utilities::math::pnorm2(model_min_length_bins_[j + 1] - model_length_midpoints_[i], mu, sigma) - sum_so_far;
          sum_so_far += growth_transition_matrix_[i][j];
        }
        LOG_FINE() << "sum so far " << sum_so_far;
        if (plus_group_) {
          growth_transition_matrix_[i][number_of_model_length_bins_ - 1] = 1.0 - sum_so_far;
        } else {
          LOG_FINEST() << "pnorm = " << utilities::math::pnorm2(model_min_length_bins_[number_of_model_length_bins_] - model_length_midpoints_[i], mu, sigma)
                       << " value = " << model_min_length_bins_[number_of_model_length_bins_] << " midpoint " << model_length_midpoints_[i];
          growth_transition_matrix_[i][number_of_model_length_bins_ - 1]
              = utilities::math::pnorm2(model_min_length_bins_[number_of_model_length_bins_] - model_length_midpoints_[i], mu, sigma) - sum_so_far;
=======
  unsigned time_step_count = model_->time_steps().size();
  Double   sum_so_far      = 0.0;
  Double   mu              = 0.0;
  Double   sigma           = 0.0;


  if(is_growth_type_none_) {
    // If growth is none then the growth increment model is the identity matrix for all time-steps. That is
    // population will stay in the length bin they were in before growth
    for (unsigned step_iter = 0; step_iter < time_step_count; ++step_iter) {
      for (unsigned i = 0; i < number_of_model_length_bins_; ++i) {
        growth_transition_matrix_[step_iter][i][i] = 1.0;
      }
    }
  } else {
    // else do the normal thing where we calculate the mean increment and cv and define the growth increment matrix
    if (compatibility_type_ == CompatibilityType::kCasal) {
      for (unsigned step_iter = 0; step_iter < time_step_count; ++step_iter) {
        for (unsigned i = 0; i < number_of_model_length_bins_; ++i) {
          if ((i == (number_of_model_length_bins_ - 1)) & plus_group_) {
            LOG_FINE() << "in plus group set = 1.0";
            growth_transition_matrix_[step_iter][i][i] = 1.0;  // stay in plus group
          } else {
            // mu                                      = get_mean_increment(model_length_midpoints_[i], time_step_proportions_[step_iter]);
            mu                                         = get_mean_increment(model_length_midpoints_[i], 1.0);
            sigma                                      = fmax(min_sigma_, mu * cv_);
            growth_transition_matrix_[step_iter][i][i] = utilities::math::pnorm(model_min_length_bins_[i + 1] - model_length_midpoints_[i], mu, sigma);
            LOG_FINE() << " i = " << i + 1 << " mu = " << mu << " sigma = " << sigma << " val " << model_min_length_bins_[i + 1] - model_length_midpoints_[i] << " pnorm "
                       << growth_transition_matrix_[step_iter][i][i];
            sum_so_far = growth_transition_matrix_[step_iter][i][i];
            for (unsigned j = i + 1; j < (number_of_model_length_bins_ - 1); j++) {
              growth_transition_matrix_[step_iter][i][j] = utilities::math::pnorm(model_min_length_bins_[j + 1] - model_length_midpoints_[i], mu, sigma) - sum_so_far;
              sum_so_far += growth_transition_matrix_[step_iter][i][j];
            }
            LOG_FINE() << "sum so far " << sum_so_far;
            if (plus_group_) {
              growth_transition_matrix_[step_iter][i][number_of_model_length_bins_ - 1] = 1.0 - sum_so_far;
            } else {
              LOG_FINEST() << "pnorm = " << utilities::math::pnorm(model_min_length_bins_[number_of_model_length_bins_] - model_length_midpoints_[i], mu, sigma)
                           << " value = " << model_min_length_bins_[number_of_model_length_bins_] << " midpoint " << model_length_midpoints_[i];
              growth_transition_matrix_[step_iter][i][number_of_model_length_bins_ - 1]
                  = utilities::math::pnorm(model_min_length_bins_[number_of_model_length_bins_] - model_length_midpoints_[i], mu, sigma) - sum_so_far;
            }
          }
        }
      }
    } else {
      for (unsigned step_iter = 0; step_iter < time_step_count; ++step_iter) {
        for (unsigned i = 0; i < number_of_model_length_bins_; ++i) {
          if ((i == (number_of_model_length_bins_ - 1)) & plus_group_) {
            LOG_FINE() << "in plus group set = 1.0";
            growth_transition_matrix_[step_iter][i][i] = 1.0;  // stay in plus group
          } else {
            // mu                                      = get_mean_increment(model_length_midpoints_[i], time_step_proportions_[step_iter]);
            mu                                         = get_mean_increment(model_length_midpoints_[i], 1.0);
            sigma                                      = fmax(min_sigma_, mu * cv_);
            growth_transition_matrix_[step_iter][i][i] = utilities::math::pnorm2(model_min_length_bins_[i + 1] - model_length_midpoints_[i], mu, sigma);
            LOG_FINE() << " i = " << i + 1 << " mu = " << mu << " sigma = " << sigma << " val " << model_min_length_bins_[i + 1] - model_length_midpoints_[i] << " pnorm "
                       << growth_transition_matrix_[step_iter][i][i];
            sum_so_far = growth_transition_matrix_[step_iter][i][i];
            for (unsigned j = i + 1; j < (number_of_model_length_bins_ - 1); j++) {
              growth_transition_matrix_[step_iter][i][j] = utilities::math::pnorm2(model_min_length_bins_[j + 1] - model_length_midpoints_[i], mu, sigma) - sum_so_far;
              sum_so_far += growth_transition_matrix_[step_iter][i][j];
            }
            LOG_FINE() << "sum so far " << sum_so_far;
            if (plus_group_) {
              growth_transition_matrix_[step_iter][i][number_of_model_length_bins_ - 1] = 1.0 - sum_so_far;
            } else {
              LOG_FINEST() << "pnorm = " << utilities::math::pnorm2(model_min_length_bins_[number_of_model_length_bins_] - model_length_midpoints_[i], mu, sigma)
                           << " value = " << model_min_length_bins_[number_of_model_length_bins_] << " midpoint " << model_length_midpoints_[i];
              growth_transition_matrix_[step_iter][i][number_of_model_length_bins_ - 1]
                  = utilities::math::pnorm2(model_min_length_bins_[number_of_model_length_bins_] - model_length_midpoints_[i], mu, sigma) - sum_so_far;
            }
          }
>>>>>>> 2c44870d
        }
      }
    }
  }
}

/**
 * Save info for reporting. Note this is called for every year the user asks
 *
 */
void GrowthIncrement::FillReportCache(ostringstream& cache) {
  LOG_TRACE();
  LOG_MEDIUM() << "FillReportCache growth transition matrix";

  cache << "distribution: " << distribution_label_ << REPORT_EOL;
  cache << "min_sigma: " << min_sigma_ << REPORT_EOL;
  cache << "cv: " << cv_ << REPORT_EOL;

  cache << "values " << REPORT_R_DATAFRAME << REPORT_EOL;
  cache << "length_bin_index length_midpoint mean sigma mean_weight" << REPORT_EOL;
  Double mu    = 0.0;
  Double sigma = 0.0;
  for (unsigned i = 0; i < number_of_model_length_bins_; ++i) {
    mu    = get_mean_increment(model_length_midpoints_[i]);
    sigma = fmax(min_sigma_, mu * cv_);
    cache << i + 1 << " " << model_length_midpoints_[i] << " " << AS_DOUBLE(mu) << " " << AS_DOUBLE(sigma) << " " << mean_weight_by_length_bin_index_[i] << REPORT_EOL;
  }
  cache << " " << REPORT_R_MATRIX << REPORT_EOL;
  for (unsigned i = 0; i < number_of_model_length_bins_; ++i) {
    for (unsigned j = 0; j < number_of_model_length_bins_; ++j) {
      cache << growth_transition_matrix_[i][j] << " ";
    }
    cache << REPORT_EOL;
  }
}

} /* namespace niwa */<|MERGE_RESOLUTION|>--- conflicted
+++ resolved
@@ -76,14 +76,12 @@
  */
 void GrowthIncrement::Build() {
   LOG_TRACE();
-<<<<<<< HEAD
   LOG_MEDIUM() << "Build growth transition matrix";
-=======
+
   // check if growth type is none
-  if(type_ == PARAM_NONE)
+  if (type_ == PARAM_NONE)
     is_growth_type_none_ = true;
 
->>>>>>> 2c44870d
   // allocate memory for growth transition matrix
   growth_transition_matrix_.resize(number_of_model_length_bins_);
   for (unsigned i = 0; i < number_of_model_length_bins_; ++i) {
@@ -139,71 +137,12 @@
 
 void GrowthIncrement::populate_growth_transition_matrix() {
   LOG_TRACE();
-<<<<<<< HEAD
-  LOG_MEDIUM() << "Populate growth transition matrix";
-
-  Double sum_so_far = 0.0;
-  Double mu         = 0.0;
-  Double sigma      = 0.0;
-  if (compatibility_type_ == CompatibilityType::kCasal) {
-    for (unsigned i = 0; i < number_of_model_length_bins_; ++i) {
-      if ((i == (number_of_model_length_bins_ - 1)) & plus_group_) {
-        LOG_FINE() << "in plus group set = 1.0";
-        growth_transition_matrix_[i][i] = 1.0;  // stay in plus group
-      } else {
-        mu                              = get_mean_increment(model_length_midpoints_[i]);
-        sigma                           = fmax(min_sigma_, mu * cv_);
-        growth_transition_matrix_[i][i] = utilities::math::pnorm(model_min_length_bins_[i + 1] - model_length_midpoints_[i], mu, sigma);
-        LOG_FINE() << " i = " << i + 1 << " mu = " << mu << " sigma = " << sigma << " val " << model_min_length_bins_[i + 1] - model_length_midpoints_[i] << " pnorm "
-                   << growth_transition_matrix_[i][i];
-        sum_so_far = growth_transition_matrix_[i][i];
-        for (unsigned j = i + 1; j < (number_of_model_length_bins_ - 1); j++) {
-          growth_transition_matrix_[i][j] = utilities::math::pnorm(model_min_length_bins_[j + 1] - model_length_midpoints_[i], mu, sigma) - sum_so_far;
-          sum_so_far += growth_transition_matrix_[i][j];
-        }
-        LOG_FINE() << "sum so far " << sum_so_far;
-        if (plus_group_) {
-          growth_transition_matrix_[i][number_of_model_length_bins_ - 1] = 1.0 - sum_so_far;
-        } else {
-          LOG_FINEST() << "pnorm = " << utilities::math::pnorm(model_min_length_bins_[number_of_model_length_bins_] - model_length_midpoints_[i], mu, sigma)
-                       << " value = " << model_min_length_bins_[number_of_model_length_bins_] << " midpoint " << model_length_midpoints_[i];
-          growth_transition_matrix_[i][number_of_model_length_bins_ - 1]
-              = utilities::math::pnorm(model_min_length_bins_[number_of_model_length_bins_] - model_length_midpoints_[i], mu, sigma) - sum_so_far;
-        }
-      }
-    }
-  } else {
-    for (unsigned i = 0; i < number_of_model_length_bins_; ++i) {
-      if ((i == (number_of_model_length_bins_ - 1)) & plus_group_) {
-        LOG_FINE() << "in plus group set = 1.0";
-        growth_transition_matrix_[i][i] = 1.0;  // stay in plus group
-      } else {
-        mu                              = get_mean_increment(model_length_midpoints_[i]);
-        sigma                           = fmax(min_sigma_, mu * cv_);
-        growth_transition_matrix_[i][i] = utilities::math::pnorm2(model_min_length_bins_[i + 1] - model_length_midpoints_[i], mu, sigma);
-        LOG_FINE() << " i = " << i + 1 << " mu = " << mu << " sigma = " << sigma << " val " << model_min_length_bins_[i + 1] - model_length_midpoints_[i] << " pnorm "
-                   << growth_transition_matrix_[i][i];
-        sum_so_far = growth_transition_matrix_[i][i];
-        for (unsigned j = i + 1; j < (number_of_model_length_bins_ - 1); j++) {
-          growth_transition_matrix_[i][j] = utilities::math::pnorm2(model_min_length_bins_[j + 1] - model_length_midpoints_[i], mu, sigma) - sum_so_far;
-          sum_so_far += growth_transition_matrix_[i][j];
-        }
-        LOG_FINE() << "sum so far " << sum_so_far;
-        if (plus_group_) {
-          growth_transition_matrix_[i][number_of_model_length_bins_ - 1] = 1.0 - sum_so_far;
-        } else {
-          LOG_FINEST() << "pnorm = " << utilities::math::pnorm2(model_min_length_bins_[number_of_model_length_bins_] - model_length_midpoints_[i], mu, sigma)
-                       << " value = " << model_min_length_bins_[number_of_model_length_bins_] << " midpoint " << model_length_midpoints_[i];
-          growth_transition_matrix_[i][number_of_model_length_bins_ - 1]
-              = utilities::math::pnorm2(model_min_length_bins_[number_of_model_length_bins_] - model_length_midpoints_[i], mu, sigma) - sum_so_far;
-=======
   unsigned time_step_count = model_->time_steps().size();
   Double   sum_so_far      = 0.0;
   Double   mu              = 0.0;
   Double   sigma           = 0.0;
 
-
-  if(is_growth_type_none_) {
+  if (is_growth_type_none_) {
     // If growth is none then the growth increment model is the identity matrix for all time-steps. That is
     // population will stay in the length bin they were in before growth
     for (unsigned step_iter = 0; step_iter < time_step_count; ++step_iter) {
@@ -271,7 +210,6 @@
                   = utilities::math::pnorm2(model_min_length_bins_[number_of_model_length_bins_] - model_length_midpoints_[i], mu, sigma) - sum_so_far;
             }
           }
->>>>>>> 2c44870d
         }
       }
     }
